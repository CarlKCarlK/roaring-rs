use std::borrow::Borrow;
use std::cmp::Ordering::{Equal, Greater, Less};
use std::slice;
use std::vec;

const BITMAP_LENGTH: usize = 1024;

use self::Store::{Array, Bitmap};
pub enum Store {
    Array(Vec<u16>),
    Bitmap(Box<[u64; BITMAP_LENGTH]>),
}

pub enum Iter<'a> {
    Array(slice::Iter<'a, u16>),
    Vec(vec::IntoIter<u16>),
    BitmapBorrowed(BitmapIter<&'a [u64; BITMAP_LENGTH]>),
    BitmapOwned(BitmapIter<Box<[u64; BITMAP_LENGTH]>>),
}

pub struct BitmapIter<B: Borrow<[u64; BITMAP_LENGTH]>> {
    key: usize,
    bit: usize,
    bits: B,
}

impl Store {
    pub fn insert(&mut self, index: u16) -> bool {
        match *self {
            Array(ref mut vec) => vec
                .binary_search(&index)
                .map_err(|loc| vec.insert(loc, index))
                .is_err(),
            Bitmap(ref mut bits) => {
                let (key, bit) = (key(index), bit(index));
                if bits[key] & (1 << bit) == 0 {
                    bits[key] |= 1 << bit;
                    true
                } else {
                    false
                }
            }
        }
    }

    pub fn push(&mut self, index: u16) {
        match *self {
            Array(ref mut vec) => {
<<<<<<< HEAD
                if vec.is_empty() || vec.last().unwrap() < &index {
=======
                if vec.last().map_or(true, |x| x < &index) {
>>>>>>> 6ebe23b5
                    vec.push(index)
                }
            }
            Bitmap(ref mut bits) => {
                let (key, bit) = (key(index), bit(index));
                bits[key] |= 1 << bit;
            }
        }
    }

    pub fn remove(&mut self, index: u16) -> bool {
        match *self {
            Array(ref mut vec) => vec.binary_search(&index).map(|loc| vec.remove(loc)).is_ok(),
            Bitmap(ref mut bits) => {
                let (key, bit) = (key(index), bit(index));
                if bits[key] & (1 << bit) != 0 {
                    bits[key] &= !(1 << bit);
                    true
                } else {
                    false
                }
            }
        }
    }

    pub fn remove_range(&mut self, start: u32, end: u32) -> u64 {
        debug_assert!(start < end, "caller must ensure start < end");
        match *self {
            Array(ref mut vec) => {
                let a = vec.binary_search(&(start as u16)).unwrap_or_else(|e| e);
                let b = if end > u32::from(u16::max_value()) {
                    vec.len()
                } else {
                    vec.binary_search(&(end as u16)).unwrap_or_else(|e| e)
                };
                vec.drain(a..b);
                (b - a) as u64
            }
            Bitmap(ref mut bits) => {
                let start_key = key(start as u16) as usize;
                let start_bit = bit(start as u16) as u32;
                // end_key is inclusive
                let end_key = key((end - 1) as u16) as usize;
                let end_bit = bit(end as u16) as u32;

                if start_key == end_key {
                    let mask = (!0u64 << start_bit) & (!0u64).wrapping_shr(64 - end_bit);
                    let removed = (bits[start_key] & mask).count_ones();
                    bits[start_key] &= !mask;
                    return u64::from(removed);
                }

                let mut removed = 0;
                // start key bits
                removed += (bits[start_key] & (!0u64 << start_bit)).count_ones();
                bits[start_key] &= !(!0u64 << start_bit);
                // counts bits in between
                for word in &bits[start_key + 1..end_key] {
                    removed += word.count_ones();
                    // When popcnt is available zeroing in this loop is faster,
                    // but we opt to perform reasonably on most cpus by zeroing after.
                    // By doing that the compiler uses simd to count ones.
                }
                // do zeroing outside the loop
                for word in &mut bits[start_key + 1..end_key] {
                    *word = 0;
                }
                // end key bits
                removed += (bits[end_key] & (!0u64).wrapping_shr(64 - end_bit)).count_ones();
                bits[end_key] &= !(!0u64).wrapping_shr(64 - end_bit);
                u64::from(removed)
            }
        }
    }

    pub fn contains(&self, index: u16) -> bool {
        match *self {
            Array(ref vec) => vec.binary_search(&index).is_ok(),
            Bitmap(ref bits) => bits[key(index)] & (1 << bit(index)) != 0,
        }
    }

    pub fn is_disjoint<'a>(&'a self, other: &'a Self) -> bool {
        match (self, other) {
            (&Array(ref vec1), &Array(ref vec2)) => {
                let (mut i1, mut i2) = (vec1.iter(), vec2.iter());
                let (mut value1, mut value2) = (i1.next(), i2.next());
                loop {
                    match value1.and_then(|v1| value2.map(|v2| v1.cmp(v2))) {
                        None => return true,
                        Some(Equal) => return false,
                        Some(Less) => value1 = i1.next(),
                        Some(Greater) => value2 = i2.next(),
                    }
                }
            }
            (&Bitmap(ref bits1), &Bitmap(ref bits2)) => bits1
                .iter()
                .zip(bits2.iter())
                .all(|(&i1, &i2)| (i1 & i2) == 0),
            (&Array(ref vec), store @ &Bitmap(..)) | (store @ &Bitmap(..), &Array(ref vec)) => {
                vec.iter().all(|&i| !store.contains(i))
            }
        }
    }

    pub fn is_subset(&self, other: &Self) -> bool {
        match (self, other) {
            (&Array(ref vec1), &Array(ref vec2)) => {
                let (mut i1, mut i2) = (vec1.iter(), vec2.iter());
                let (mut value1, mut value2) = (i1.next(), i2.next());
                loop {
                    match (value1, value2) {
                        (None, _) => return true,
                        (Some(..), None) => return false,
                        (Some(v1), Some(v2)) => match v1.cmp(v2) {
                            Equal => {
                                value1 = i1.next();
                                value2 = i2.next();
                            }
                            Less => return false,
                            Greater => value2 = i2.next(),
                        },
                    }
                }
            }
            (&Bitmap(ref bits1), &Bitmap(ref bits2)) => bits1
                .iter()
                .zip(bits2.iter())
                .all(|(&i1, &i2)| (i1 & i2) == i1),
            (&Array(ref vec), store @ &Bitmap(..)) => vec.iter().all(|&i| store.contains(i)),
            (&Bitmap(..), &Array(..)) => false,
        }
    }

    pub fn to_array(&self) -> Self {
        match *self {
            Array(..) => panic!("Cannot convert array to array"),
            Bitmap(ref bits) => {
                let mut vec = Vec::new();
                for (key, val) in bits.iter().cloned().enumerate().filter(|&(_, v)| v != 0) {
                    for bit in 0..64 {
                        if (val & (1 << bit)) != 0 {
                            vec.push(key as u16 * 64 + bit as u16);
                        }
                    }
                }
                Array(vec)
            }
        }
    }

    pub fn to_bitmap(&self) -> Self {
        match *self {
            Array(ref vec) => {
                let mut bits = Box::new([0; BITMAP_LENGTH]);
                for &index in vec {
                    bits[key(index)] |= 1 << bit(index);
                }
                Bitmap(bits)
            }
            Bitmap(..) => panic!("Cannot convert bitmap to bitmap"),
        }
    }

    pub fn union_with(&mut self, other: &Self) {
        match (self, other) {
            (&mut Array(ref mut vec1), &Array(ref vec2)) => {
                let mut i1 = 0;
                let mut iter2 = vec2.iter();
                'outer: for &index2 in &mut iter2 {
                    while i1 < vec1.len() {
                        match vec1[i1].cmp(&index2) {
                            Less => i1 += 1,
                            Greater => vec1.insert(i1, index2),
                            Equal => continue 'outer,
                        }
                    }
                    vec1.push(index2);
                    break;
                }
                vec1.extend(iter2);
            }
            (ref mut this @ &mut Bitmap(..), &Array(ref vec)) => {
                for &index in vec {
                    this.insert(index);
                }
            }
            (&mut Bitmap(ref mut bits1), &Bitmap(ref bits2)) => {
                for (index1, &index2) in bits1.iter_mut().zip(bits2.iter()) {
                    *index1 |= index2;
                }
            }
            (this @ &mut Array(..), &Bitmap(..)) => {
                *this = this.to_bitmap();
                this.union_with(other);
            }
        }
    }

    pub fn intersect_with(&mut self, other: &Self) {
        match (self, other) {
            (&mut Array(ref mut vec1), &Array(ref vec2)) => {
                let mut i1 = 0usize;
                let mut iter2 = vec2.iter();
                let mut current2 = iter2.next();
                while i1 < vec1.len() {
                    match current2.map(|c2| vec1[i1].cmp(c2)) {
                        None | Some(Less) => {
                            vec1.remove(i1);
                        }
                        Some(Greater) => {
                            current2 = iter2.next();
                        }
                        Some(Equal) => {
                            i1 += 1;
                            current2 = iter2.next();
                        }
                    }
                }
            }
            (&mut Bitmap(ref mut bits1), &Bitmap(ref bits2)) => {
                for (index1, &index2) in bits1.iter_mut().zip(bits2.iter()) {
                    *index1 &= index2;
                }
            }
            (&mut Array(ref mut vec), store @ &Bitmap(..)) => {
                for i in (0..(vec.len())).rev() {
                    if !store.contains(vec[i]) {
                        vec.remove(i);
                    }
                }
            }
            (this @ &mut Bitmap(..), &Array(..)) => {
                let mut new = other.clone();
                new.intersect_with(this);
                *this = new;
            }
        }
    }

    pub fn difference_with(&mut self, other: &Self) {
        match (self, other) {
            (&mut Array(ref mut vec1), &Array(ref vec2)) => {
                let mut i1 = 0usize;
                let mut iter2 = vec2.iter();
                let mut current2 = iter2.next();
                while i1 < vec1.len() {
                    match current2.map(|c2| vec1[i1].cmp(c2)) {
                        None => break,
                        Some(Less) => {
                            i1 += 1;
                        }
                        Some(Greater) => {
                            current2 = iter2.next();
                        }
                        Some(Equal) => {
                            vec1.remove(i1);
                            current2 = iter2.next();
                        }
                    }
                }
            }
            (ref mut this @ &mut Bitmap(..), &Array(ref vec2)) => {
                for index in vec2.iter() {
                    this.remove(*index);
                }
            }
            (&mut Bitmap(ref mut bits1), &Bitmap(ref bits2)) => {
                for (index1, index2) in bits1.iter_mut().zip(bits2.iter()) {
                    *index1 &= !*index2;
                }
            }
            (&mut Array(ref mut vec), store @ &Bitmap(..)) => {
                for i in (0..vec.len()).rev() {
                    if store.contains(vec[i]) {
                        vec.remove(i);
                    }
                }
            }
        }
    }

    pub fn symmetric_difference_with(&mut self, other: &Self) {
        match (self, other) {
            (&mut Array(ref mut vec1), &Array(ref vec2)) => {
                let mut i1 = 0usize;
                let mut iter2 = vec2.iter();
                let mut current2 = iter2.next();
                while i1 < vec1.len() {
                    match current2.map(|c2| vec1[i1].cmp(c2)) {
                        None => break,
                        Some(Less) => {
                            i1 += 1;
                        }
                        Some(Greater) => {
                            vec1.insert(i1, *current2.unwrap());
                            i1 += 1;
                            current2 = iter2.next();
                        }
                        Some(Equal) => {
                            vec1.remove(i1);
                            current2 = iter2.next();
                        }
                    }
                }
                if let Some(current) = current2 {
                    vec1.push(*current);
                    vec1.extend(iter2.cloned());
                }
            }
            (ref mut this @ &mut Bitmap(..), &Array(ref vec2)) => {
                for index in vec2.iter() {
                    if this.contains(*index) {
                        this.remove(*index);
                    } else {
                        this.insert(*index);
                    }
                }
            }
            (&mut Bitmap(ref mut bits1), &Bitmap(ref bits2)) => {
                for (index1, &index2) in bits1.iter_mut().zip(bits2.iter()) {
                    *index1 ^= index2;
                }
            }
            (this @ &mut Array(..), &Bitmap(..)) => {
                let mut new = other.clone();
                new.symmetric_difference_with(this);
                *this = new;
            }
        }
    }

    pub fn len(&self) -> u64 {
        match *self {
            Array(ref vec) => vec.len() as u64,
            Bitmap(ref bits) => bits.iter().map(|bit| u64::from(bit.count_ones())).sum(),
        }
    }

    pub fn min(&self) -> u16 {
        match *self {
            Array(ref vec) => *vec.first().unwrap(),
            Bitmap(ref bits) => bits
                .iter()
                .enumerate()
                .find(|&(_, &bit)| bit != 0)
                .map(|(index, bit)| index * 64 + (bit.trailing_zeros() as usize))
                .unwrap() as u16,
        }
    }

    pub fn max(&self) -> u16 {
        match *self {
            Array(ref vec) => *vec.last().unwrap(),
            Bitmap(ref bits) => bits
                .iter()
                .enumerate()
                .rev()
                .find(|&(_, &bit)| bit != 0)
                .map(|(index, bit)| index * 64 + (63 - bit.leading_zeros() as usize))
                .unwrap() as u16,
        }
    }
}

impl<'a> IntoIterator for &'a Store {
    type Item = u16;
    type IntoIter = Iter<'a>;
    fn into_iter(self) -> Iter<'a> {
        match *self {
            Array(ref vec) => Iter::Array(vec.iter()),
            Bitmap(ref bits) => Iter::BitmapBorrowed(BitmapIter::new(&**bits)),
        }
    }
}

impl IntoIterator for Store {
    type Item = u16;
    type IntoIter = Iter<'static>;
    fn into_iter(self) -> Iter<'static> {
        match self {
            Array(vec) => Iter::Vec(vec.into_iter()),
            Bitmap(bits) => Iter::BitmapOwned(BitmapIter::new(bits)),
        }
    }
}

impl PartialEq for Store {
    fn eq(&self, other: &Self) -> bool {
        match (self, other) {
            (&Array(ref vec1), &Array(ref vec2)) => vec1 == vec2,
            (&Bitmap(ref bits1), &Bitmap(ref bits2)) => {
                bits1.iter().zip(bits2.iter()).all(|(i1, i2)| i1 == i2)
            }
            _ => false,
        }
    }
}

impl Clone for Store {
    fn clone(&self) -> Self {
        match *self {
            Array(ref vec) => Array(vec.clone()),
            Bitmap(ref bits) => Bitmap(Box::new(**bits)),
        }
    }
}

impl<B: Borrow<[u64; BITMAP_LENGTH]>> BitmapIter<B> {
    fn new(bits: B) -> BitmapIter<B> {
        BitmapIter {
            key: 0,
            bit: 0,
            bits,
        }
    }

    fn move_next(&mut self) {
        self.bit += 1;
        if self.bit == 64 {
            self.bit = 0;
            self.key += 1;
        }
    }
}

impl<B: Borrow<[u64; BITMAP_LENGTH]>> Iterator for BitmapIter<B> {
    type Item = u16;

    fn next(&mut self) -> Option<u16> {
        loop {
            if self.key == BITMAP_LENGTH {
                return None;
            } else if (unsafe { self.bits.borrow().get_unchecked(self.key) } & (1u64 << self.bit))
                != 0
            {
                let result = Some((self.key * 64 + self.bit) as u16);
                self.move_next();
                return result;
            } else {
                self.move_next();
            }
        }
    }

    fn size_hint(&self) -> (usize, Option<usize>) {
        panic!("Should never be called (roaring::Iter caches the size_hint itself)")
    }
}

impl<'a> Iterator for Iter<'a> {
    type Item = u16;

    fn next(&mut self) -> Option<u16> {
        match *self {
            Iter::Array(ref mut inner) => inner.next().cloned(),
            Iter::Vec(ref mut inner) => inner.next(),
            Iter::BitmapBorrowed(ref mut inner) => inner.next(),
            Iter::BitmapOwned(ref mut inner) => inner.next(),
        }
    }

    fn size_hint(&self) -> (usize, Option<usize>) {
        panic!("Should never be called (roaring::Iter caches the size_hint itself)")
    }
}

#[inline]
fn key(index: u16) -> usize {
    index as usize / 64
}

#[inline]
fn bit(index: u16) -> usize {
    index as usize % 64
}<|MERGE_RESOLUTION|>--- conflicted
+++ resolved
@@ -46,11 +46,7 @@
     pub fn push(&mut self, index: u16) {
         match *self {
             Array(ref mut vec) => {
-<<<<<<< HEAD
-                if vec.is_empty() || vec.last().unwrap() < &index {
-=======
                 if vec.last().map_or(true, |x| x < &index) {
->>>>>>> 6ebe23b5
                     vec.push(index)
                 }
             }
